# Standard
from os import listdir
from os.path import basename, dirname, exists, splitext
import logging
import sys

# Third Party
from click_didyoumean import DYMGroup
from llama_cpp import llama_chat_format
from llama_cpp.server.app import create_app
from llama_cpp.server.settings import Settings
import click
import llama_cpp.server.app as llama_app
import uvicorn

# Local
from . import config
from .chat.chat import chat_cli
from .download import DownloadException, clone_taxonomy, download_model
from .generator.generate_data import generate_data, get_taxonomy_diff


# pylint: disable=unused-argument
class Lab:
    """Lab object holds high-level information about lab CLI"""

    def __init__(self, filename):
        self.config = config.read_config(filename)
        FORMAT = "%(levelname)s %(asctime)s %(filename)s:%(lineno)d %(message)s"
        logging.basicConfig(format=FORMAT)
        self.logger = logging.getLogger(__name__)
        self.logger.setLevel(self.config.general.log_level.upper())


def configure(ctx, param, filename):
    # skip configuration reading when invoked command is `init`
    if len(sys.argv) > 0 and sys.argv[-1] == "init":
        return

    if not exists(filename):
        raise click.ClickException(
            f"`{filename}` does not exists, please run `lab init` or point to a valid configuration file using `--config=<path>`."
        )

    ctx.obj = Lab(filename)
    # default_map holds a dictionary with default values for each command parameters
    ctx.default_map = config.get_dict(ctx.obj.config)


@click.group(cls=DYMGroup)
@click.option(
    "--config",
    type=click.Path(),
    default=config.DEFAULT_CONFIG,
    show_default=True,
    callback=configure,
    is_eager=True,
    help="Path to a configuration file.",
)
@click.pass_context
# pylint: disable=redefined-outer-name
def cli(ctx, config):
    """CLI for interacting with labrador.

    If this is your first time running lab, it's best to start with `lab init` to create the environment"""


@cli.command()
@click.pass_context
@click.option(
    "--interactive",
    is_flag=True,
    default=True,
    help="Initialize the environment assuming defaults.",
)
@click.option(
    "--model-path",
    type=click.Path(),
    default=config.DEFAULT_MODEL_PATH,
    help="Path to the model used during generation.",
)
@click.option(
<<<<<<< HEAD
    "--min_taxonomy",
    is_flag=True,
    help="Shallow clone the taxonomy repository with minimum size. " \
         "Please do not use this option if you are planning to contribute back " \
         "using the same taxonomy repository. "
)
@click.pass_context
def init(ctx, repo, branch, min_taxonomy):
    """Initializes environment for labrador"""
    clone_taxonomy(repo, branch, min_taxonomy)
=======
    "--taxonomy-path",
    type=click.Path(),
    default=config.DEFAULT_TAXONOMY_PATH,
    help=f"Path to {config.DEFAULT_TAXONOMY_REPO} clone.",
)
@click.option(
    "--repository",
    default=config.DEFAULT_TAXONOMY_REPO,
    help="Taxonomy repository location.",
)
def init(ctx, interactive, model_path, taxonomy_path, repository):
    """Initializes environment for labrador"""
    if exists(config.DEFAULT_CONFIG):
        overwrite = click.confirm(
            f"Found {config.DEFAULT_CONFIG} in the current directory, do you still want to continue?"
        )
        if not overwrite:
            return

    if interactive:
        click.echo(
            "Welcome to labrador CLI. This guide will help you to setup your environment."
        )
        click.echo("Please provide the following values to initiate the environment:")

        model_path = click.prompt("Path to your model", default=model_path)

        taxonomy_path = click.prompt("Path to taxonomy repo", default=taxonomy_path)
        try:
            taxonomy_contents = listdir(taxonomy_path)
        except FileNotFoundError:
            taxonomy_contents = []
        if len(taxonomy_contents) == 0:
            do_clone = click.confirm(
                f"`{taxonomy_path}` seems to not exists or is empty. Should I clone {repository} for you?"
            )
            if do_clone:
                click.echo(f"Cloning {repository}...")
                try:
                    clone_taxonomy(repository, "main")
                except DownloadException as exc:
                    click.secho(
                        f"Cloning {repository} failed with the following error: {exc.message}",
                        fg="red",
                    )

    click.echo(f"Generating `{config.DEFAULT_CONFIG}` in the current directory...")
    cfg = config.get_default_config()
    model = splitext(basename(model_path))[0]
    cfg.chat.model = model
    cfg.generate.model = model
    cfg.serve.model_path = model_path
    cfg.generate.taxonomy_path = taxonomy_path
    cfg.list.taxonomy_path = taxonomy_path
    config.write_config(cfg)
    config.create_config_file()

    click.echo(
        "Initialization completed successfully, you're ready to start using `lab`. Enjoy!"
    )
>>>>>>> d802bb05


@cli.command()
@click.option(
    "--taxonomy-path",
    type=click.Path(),
    help=f"Path to {config.DEFAULT_TAXONOMY_REPO} clone.",
)
@click.pass_context
# pylint: disable=redefined-builtin
def list(ctx, taxonomy_path):
    """List taxonomy YAML files"""
    updated_taxonomy_files = get_taxonomy_diff(taxonomy_path)
    for f in updated_taxonomy_files:
        if splitext(f)[1] != ".yaml":
            click.secho(
                f"WARNING: Found {f}! Use lowercase '.yaml' instead.", fg="yellow"
            )
            continue
        click.echo(f)


@cli.command()
@click.pass_context
def submit(ctx):
    """Initializes environment for labrador"""
    click.echo("please use git commands and GitHub to submit a PR to the taxonomy repo")


@cli.command()
@click.option(
    "--model-path",
    type=click.Path(),
    help="Path to the model used during generation.",
)
@click.option(
    "--gpu-layers",
    type=click.INT,
    help="The number of layers to put on the GPU. The rest will be on the CPU. Defaults to -1 to move all to GPU.",
)
@click.pass_context
def serve(ctx, model_path, gpu_layers):
    """Start a local server"""
    ctx.obj.logger.info(f"Using model '{model_path}' with {gpu_layers} gpu-layers")
    settings = Settings(
        model=model_path,
        n_ctx=4096,
        n_gpu_layers=gpu_layers,
        verbose=ctx.obj.logger.level == logging.DEBUG,
    )
    app = create_app(settings=settings)
    llama_app._llama_proxy._current_model.chat_handler = llama_chat_format.Jinja2ChatFormatter(
        template="{% for message in messages %}\n{% if message['role'] == 'user' %}\n{{ '<|user|>\n' + message['content'] }}\n{% elif message['role'] == 'system' %}\n{{ '<|system|>\n' + message['content'] }}\n{% elif message['role'] == 'assistant' %}\n{{ '<|assistant|>\n' + message['content'] + eos_token }}\n{% endif %}\n{% if loop.last and add_generation_prompt %}\n{{ '<|assistant|>' }}\n{% endif %}\n{% endfor %}",
        eos_token="<|endoftext|>",
        bos_token="",
    ).to_chat_handler()
    click.echo("Starting server process")
    click.echo(
        "After application startup complete see http://127.0.0.1:8000/docs for API."
    )
    click.echo("Press CTRL+C to shutdown server.")
    uvicorn.run(app, port=8000, log_level=logging.ERROR)  # TODO: host params, etc...


@cli.command()
@click.option(
    "--model",
    help="Name of the model used during generation.",
)
@click.option(
    "--num-cpus",
    type=click.INT,
    help="Number of processes to use. Defaults to 10.",
)
@click.option(
    "--num-instructions",
    type=click.INT,
    help="Number of instructions to generate. Defaults to 100.",
)
@click.option(
    "--taxonomy-path",
    type=click.Path(),
    help=f"Path to {config.DEFAULT_TAXONOMY_REPO} clone.",
)
@click.option(
    "--seed-file",
    type=click.Path(),
    help="Path to a seed file.",
)
@click.pass_context
def generate(ctx, model, num_cpus, num_instructions, taxonomy_path, seed_file):
    """Generates synthetic data to enhance your example data"""
    ctx.obj.logger.info(
        f"Generating model '{model}' using {num_cpus} cpus, taxonomy: '{taxonomy_path}' and seed '{seed_file}'"
    )
    generate_data(
        logger=ctx.obj.logger,
        model_name=model,
        num_cpus=num_cpus,
        num_instructions_to_generate=num_instructions,
        taxonomy=taxonomy_path,
        prompt_file_path=ctx.obj.config.generate.prompt_file,
        seed_tasks_path=seed_file,
    )


@cli.command()
@click.pass_context
def train(ctx):
    """Trains labrador model"""
    click.echo("# train TBD")


@cli.command()
@click.pass_context
def test(ctx):
    """Perform rudimentary tests of the model"""
    click.echo("# test TBD")


@cli.command()
@click.argument(
    "question",
    nargs=-1,
    type=click.UNPROCESSED,
)
@click.option(
    "-m",
    "--model",
    help="Model to use",
)
@click.option(
    "-c",
    "--context",
    default="default",
    help="Name of system context in config file",
)
@click.option(
    "-s",
    "--session",
    type=click.File("r"),
    help="Filepath of a dialog session file",
)
@click.option(
    "-qq",
    "--quick-question",
    is_flag=True,
    help="Exit after answering question",
)
@click.pass_context
def chat(ctx, question, model, context, session, quick_question):
    """Run a chat using the modified model"""
    chat_cli(question, model, context, session, quick_question)


@cli.command()
@click.option(
    "--repository",
    default="https://github.com/open-labrador/cli.git",
    show_default=True,
    help="GitHub repository of the hosted models.",
)
@click.option(
    "--release",
    default="latest",
    show_default=True,
    help="GitHub release version of the hosted models.",
)
@click.option(
    "--model-dir", help="The local directory to download the model files into."
)
@click.option(
    "--pattern",
    help="Download only assets that match a glob pattern.",
)
@click.option("--pattern", help="Download only assets that match a glob pattern.")
@click.pass_context
def download(ctx, repository, release, model_dir, pattern):
    """Download the model(s) to train"""
    # Use the serve model path to get the right models in the right place, if needed
    serve_model_path = ctx.obj.config.serve.model_path
    if serve_model_path:  # if set in config
        if not model_dir:  # --model_dir takes precedence
            model_dir = dirname(serve_model_path)
        if not pattern:  # --pattern takes precedence
            pattern = basename(serve_model_path).replace(".gguf", ".*")
    click.echo(
        "Make sure the local environment has the `gh` cli: https://cli.github.com"
    )
    click.echo(f"Downloading models from {repository}@{release} to {model_dir}...")
    download_model(repository, release, model_dir, pattern)<|MERGE_RESOLUTION|>--- conflicted
+++ resolved
@@ -80,29 +80,24 @@
     help="Path to the model used during generation.",
 )
 @click.option(
-<<<<<<< HEAD
+    "--taxonomy-path",
+    type=click.Path(),
+    default=config.DEFAULT_TAXONOMY_PATH,
+    help=f"Path to {config.DEFAULT_TAXONOMY_REPO} clone.",
+)
+@click.option(
+    "--repository",
+    default=config.DEFAULT_TAXONOMY_REPO,
+    help="Taxonomy repository location.",
+)
+@click.option(
     "--min_taxonomy",
     is_flag=True,
     help="Shallow clone the taxonomy repository with minimum size. " \
          "Please do not use this option if you are planning to contribute back " \
          "using the same taxonomy repository. "
 )
-@click.pass_context
-def init(ctx, repo, branch, min_taxonomy):
-    """Initializes environment for labrador"""
-    clone_taxonomy(repo, branch, min_taxonomy)
-=======
-    "--taxonomy-path",
-    type=click.Path(),
-    default=config.DEFAULT_TAXONOMY_PATH,
-    help=f"Path to {config.DEFAULT_TAXONOMY_REPO} clone.",
-)
-@click.option(
-    "--repository",
-    default=config.DEFAULT_TAXONOMY_REPO,
-    help="Taxonomy repository location.",
-)
-def init(ctx, interactive, model_path, taxonomy_path, repository):
+def init(ctx, interactive, model_path, taxonomy_path, repository, min_taxonomy):
     """Initializes environment for labrador"""
     if exists(config.DEFAULT_CONFIG):
         overwrite = click.confirm(
@@ -131,7 +126,7 @@
             if do_clone:
                 click.echo(f"Cloning {repository}...")
                 try:
-                    clone_taxonomy(repository, "main")
+                    clone_taxonomy(repository, "main", min_taxonomy)
                 except DownloadException as exc:
                     click.secho(
                         f"Cloning {repository} failed with the following error: {exc.message}",
@@ -152,7 +147,6 @@
     click.echo(
         "Initialization completed successfully, you're ready to start using `lab`. Enjoy!"
     )
->>>>>>> d802bb05
 
 
 @cli.command()
